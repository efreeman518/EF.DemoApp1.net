# Introduction 
C# Sample App - A modern domain-centric service api template
<<<<<<< HEAD
- main branch .net7
- net8 branch .net8 latest preview

# Prerequisites
1. [Visual Studio 2022 Latest (>=17.8 preview needed for .net8)](https://visualstudio.microsoft.com/vs/)
2. [.net7 sdk](https://dotnet.microsoft.com/en-us/download/dotnet/7.0)
3. [.net8 sdk](https://dotnet.microsoft.com/en-us/download/dotnet/8.0) (net8 branch)

# Getting Started
1. Clone, set the startup project to SampleApp/SampleApp.Api, and run - swagger page opens, using the same port and root folder shows a basic js UI
2. Run tests - some are ignored by default because they require further setup/integration
   * Test.UI, Test.SpecFlow.Specs (UI feature) tests require the appropriate versions of Chrome and Edge. 
   * Test.Load, Test.UI, Test.SpecFlow.Specs (UI feature) require the app to be running in order to run the Load & Selenium UI tests. Load and run the solution in one VS, load into another VS to run the UI dependent tests.
   * RapidApi tests require credentials (key & host headers) - https://rapidapi.com/ (free account)
   * OpenAI Api tests require credentials (key) - https://platform.openai.com/docs/introduction/overview (paid account)
   * AzureBlobStorageTests needs either Azurite (https://www.npmjs.com/package/azurite) or an Azure storage account
   * CosmosDbTests needs either the CosmosDb emulator (https://learn.microsoft.com/en-us/azure/cosmos-db/local-emulator?tabs=ssl-netstd21) or an Azure CosmosDb Account
   * AzureTableRepositoryTests needs Azurite or Storage or Cosmos Table Api
   * KeyVaultManagerTests needs an Azure KeyVault
3. Functions - running these require various integrations set up
   * Blob/Queue Functions - run Azurite or a real storage account
   * EventGrid Functions - tunnel back to local using VS Tunnels (public) or ngrok url (auto-validate) EventGrid-Topic-Subscription url/runtime/webhooks/EventGrid?functionName=EventGridTriggerCustom
=======
- main branch - .net7 latest release
- net8 branch - .net8 latest preview release

# Prerequisites
1. [Visual Studio 2022 Latest (>=17.8 preview needed for .net8)](https://visualstudio.microsoft.com/vs/)
2. [.net7 sdk](https://dotnet.microsoft.com/en-us/download/dotnet/7.0) (main branch)
3. [.net8 sdk](https://dotnet.microsoft.com/en-us/download/dotnet/8.0) (net8 branch, will merge to main when released)

# Getting Started
Clone, set the startup project to SampleApp/SampleApp.Api, and run - swagger page opens, using the same port and root path shows a basic js UI

# Run tests
* Test projects (MSTest) include:
	* Test.Unit - unit tests using in-memory DBContext, [CleanMoq](https://github.com/hassanhabib/CleanMoq), mutation testing using [Stryker.Net](https://stryker-mutator.io/) see stryker-config.json
	* Test.Integration - integration tests
	* Test.UI - browser UI tests using [Selenium](https://selenium.dev/)
	* Test.SpecFlow.Specs - BDD tests using [SpecFlow](https://specflow.org/) and [Selenium](https://selenium.dev/)
	* Test.Endpoints - api endpoint testing using MS [WebApplicationFactory](https://learn.microsoft.com/en-us/aspnet/core/test/integration-tests?view=aspnetcore-8.0)
	* Test.Load - load testing using [NBomber](https://nbomber.com/)
	* Test.Benchmarks - benchmark testing using [BenchmarkDotNet](https://benchmarkdotnet.org/)
	* Test.Console - console app tester for manually hitting enpoints
* Some tests are ignored by default because they require further setup/integration
	* Test.UI, Test.SpecFlow.Specs (UI feature) tests use Selenium which requires the appropriate versions of Chrome and Edge. 
	* Test.Load, Test.UI, Test.SpecFlow.Specs (UI feature) require the app to be running in order to run the Load & Selenium UI tests. Load and run the solution in one VS, load into another VS to run the UI dependent tests.
	* AzureBlobStorageTests needs either Azurite (https://www.npmjs.com/package/azurite) or an Azure storage account
	* CosmosDbTests needs either the CosmosDb emulator (https://learn.microsoft.com/en-us/azure/cosmos-db/local-emulator?tabs=ssl-netstd21) or an Azure CosmosDb Account
	* AzureTableRepositoryTests needs Azurite or Storage or Cosmos Table Api
	* KeyVaultManagerTests needs an Azure KeyVault
	* RapidApi tests require credentials (key & host headers) - https://rapidapi.com/ (free account)
	* OpenAI Api tests require credentials (key) - https://platform.openai.com/docs/introduction/overview (paid account)
   
# Azure Functions App
* Running the Azure Functions project requires various integrations set up
* Blob/Queue Functions - run Azurite or a real storage account
* EventGrid Functions - tunnel back to local using VS Dev Tunnels (public) or ngrok url (auto-validate) EventGrid-Topic-Subscription url/runtime/webhooks/EventGrid?functionName=EventGridTriggerCustom
>>>>>>> 597985c7

# Notes
1. Started from Microsoft's Todo sample api (<a href="https://learn.microsoft.com/en-us/aspnet/core/tutorials/first-web-api?view=aspnetcore-7.0&tabs=visual-studio" target="_blank">https://learn.microsoft.com/en-us/aspnet/core/tutorials/first-web-api?view=aspnetcore-7.0&tabs=visual-studio</a>)
2. This sample uses Entity Framework Core in-memory DbContext by default, so restarting the app clears the DB
3. This solution provides a possible starting template for building service apis and is not production-ready (in-memory database, no authentication, etc)
4. Package.Infrastructure projects are meant to reside in a nuget package feed, but for simplicity and portability of this sample, the source projects are included and referenced
5. Package.Infrastructure.Storage & Functions.FunctionBlobTrigger - install and run latest azurite storage emulator (https://www.npmjs.com/package/azurite)
   * npm install -g azurite
   * (if needed for Powershell) Set-ExecutionPolicy -Scope Process -ExecutionPolicy Bypass
   * azurite -s -l c:\azurite -d c:\temp\azurite\debug.log
6. Package.Infrastructure.CosmosDb - install and run latest CosmosDB emulator
   * https://learn.microsoft.com/en-us/azure/cosmos-db/local-emulator?tabs=ssl-netstd21
7. Azure Storage Explorer is usefull for blobs/queues/tables
   * https://azure.microsoft.com/en-us/products/storage/storage-explorer/
8. Tunneling for EventGrid Functions - use VS Dev Tunnels or ngrok/tunnel to https://localhost:port IIS express
   * ngrok http https://localhost:44339 --host-header="localhost:44339"<|MERGE_RESOLUTION|>--- conflicted
+++ resolved
@@ -1,29 +1,5 @@
 # Introduction 
 C# Sample App - A modern domain-centric service api template
-<<<<<<< HEAD
-- main branch .net7
-- net8 branch .net8 latest preview
-
-# Prerequisites
-1. [Visual Studio 2022 Latest (>=17.8 preview needed for .net8)](https://visualstudio.microsoft.com/vs/)
-2. [.net7 sdk](https://dotnet.microsoft.com/en-us/download/dotnet/7.0)
-3. [.net8 sdk](https://dotnet.microsoft.com/en-us/download/dotnet/8.0) (net8 branch)
-
-# Getting Started
-1. Clone, set the startup project to SampleApp/SampleApp.Api, and run - swagger page opens, using the same port and root folder shows a basic js UI
-2. Run tests - some are ignored by default because they require further setup/integration
-   * Test.UI, Test.SpecFlow.Specs (UI feature) tests require the appropriate versions of Chrome and Edge. 
-   * Test.Load, Test.UI, Test.SpecFlow.Specs (UI feature) require the app to be running in order to run the Load & Selenium UI tests. Load and run the solution in one VS, load into another VS to run the UI dependent tests.
-   * RapidApi tests require credentials (key & host headers) - https://rapidapi.com/ (free account)
-   * OpenAI Api tests require credentials (key) - https://platform.openai.com/docs/introduction/overview (paid account)
-   * AzureBlobStorageTests needs either Azurite (https://www.npmjs.com/package/azurite) or an Azure storage account
-   * CosmosDbTests needs either the CosmosDb emulator (https://learn.microsoft.com/en-us/azure/cosmos-db/local-emulator?tabs=ssl-netstd21) or an Azure CosmosDb Account
-   * AzureTableRepositoryTests needs Azurite or Storage or Cosmos Table Api
-   * KeyVaultManagerTests needs an Azure KeyVault
-3. Functions - running these require various integrations set up
-   * Blob/Queue Functions - run Azurite or a real storage account
-   * EventGrid Functions - tunnel back to local using VS Tunnels (public) or ngrok url (auto-validate) EventGrid-Topic-Subscription url/runtime/webhooks/EventGrid?functionName=EventGridTriggerCustom
-=======
 - main branch - .net7 latest release
 - net8 branch - .net8 latest preview release
 
@@ -59,7 +35,6 @@
 * Running the Azure Functions project requires various integrations set up
 * Blob/Queue Functions - run Azurite or a real storage account
 * EventGrid Functions - tunnel back to local using VS Dev Tunnels (public) or ngrok url (auto-validate) EventGrid-Topic-Subscription url/runtime/webhooks/EventGrid?functionName=EventGridTriggerCustom
->>>>>>> 597985c7
 
 # Notes
 1. Started from Microsoft's Todo sample api (<a href="https://learn.microsoft.com/en-us/aspnet/core/tutorials/first-web-api?view=aspnetcore-7.0&tabs=visual-studio" target="_blank">https://learn.microsoft.com/en-us/aspnet/core/tutorials/first-web-api?view=aspnetcore-7.0&tabs=visual-studio</a>)
